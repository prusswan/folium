--- conflicted
+++ resolved
@@ -33,11 +33,6 @@
       shell: bash -l {0}
       run: |
         set -e
-<<<<<<< HEAD
-        micromamba activate TEST
-=======
-        cp examples/Quickstart.ipynb docs/quickstart.ipynb
->>>>>>> 609880aa
         pushd docs
         make clean html linkcheck
         popd
