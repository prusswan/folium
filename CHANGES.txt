0.4.0
~~~~~
- Added support for subdomains options in TileLayer (damselem #623)

0.3.0
~~~~~

<<<<<<< HEAD
- Added `FastMarkerCluster` (James Gardiner #585 (proposed by @ruoyu0088))
=======
- Added style option to 'Timestamped geojson' plugin (soymsk #627)
>>>>>>> cb042c1c
- Switched to `leaflet 1.0.1` (juoceano #531 and ocefpaf #535)
- Added `continuous_world`, `world_copy_jump`, and `no_wrap` options (ocefpaf #508)
- Update font-awesome to 4.6.3 (ocefpaf #478)
- Added text path (talespaiva #451 and ocefpaf #474)
- More options added to `LayerControl` (qingkaikong #473)
- More options added to `fullscreen` plugin (qingkaikong #468)
- Added `ColorLine` object (bibmartin #449)
- Added highlight function to `GeoJSON`, and `Chrorpleth` (JoshuaCano #341)
- Added `fullscreen` plugin (sanga #437)
- Added `smooth_factor `option to `GeoJSON`, `TopoJSON` and `Choropleth` (JamesGardiner #428)
- `Map` object now accepts Leaflet global switches (sgvandijk #424)
- Added weight option to CircleMarker (palewire #581)
- Added requests support to enable http(s) and ftp for geo_path parameter (jreades #602)

Bug Fixes

- Fixed image order (juoceano #536)
- Fixed Icon rotation (juoceano #530 and sseemayer #527)
- Fixed MIME type (text/plain) is not executable (talespaiva #440)
- Update Travis-CI testing to incorporate branca and fix notebook tests (ocefpaf #436)
- Removed MultiPolyLine and MultiPolygon, both are handled by PolyLine and PolyLine in leaflet 1.0.* (ocefpaf #554)
- Removed deprecated MapQuest tiles (HashCode55 #562)

0.2.1
~~~~~
Bugfix release

- TopoJson.get_bounds() returns [lon,lat] instead of [lat,lon] (eddies #383)
- HeatMap was not passing "name" argument (eddies #380)
- Fix heatmap.fit_bounds (same bug as #383) (BibMartin #384)
- Fix WMS rendering (ocefpaf #404)
- Change Leaflet.awesome-markers URL (BibMartin #393)

0.2.0
~~~~~
Major changes to the API with the new plugin system,
and several new features in this version. For more information check the docs:
http://python-visualization.github.io/folium/

- Added control_scale (BibMartin and jelmelk #355)
- WMS styles (ocefpaf #348)
- Docs! (BibMartin #344, #337, #329)
- No tile option (ocefpaf #330)
- GeoJSON and TopoJSON `style_function` (BibMartin #317 and #266)
- Colormaps (BibMartin # 300)
- Map CRS (BibMartin #297)
- GeoPandas drawing (BibMartin #296)
- Div Icons (BibMartin #250)
- CustomIcon (BibMartin #230)
- HeatMap (BibMartin #213)

And many bug fixes.
See https://github.com/python-visualization/folium/issues?&q=milestone:v0.2.0+is:closed+label:bug

0.1.6
~~~~~
- Added Image Overlay. (andrewgiessel b625613)
- All popups can take a `popup_width` keyword to adjust the width in
  text/HTML (ocefpaf #157).
- CAVEAT! Backwards incompatibly change: the keyword `width` in popups is now
  `popup_width` to avoid confusion with map `width`.


0.1.5
~~~~~
- Popups on lines. (themiurgo #122)
- Map auto bounds. (themiurgo #134)
- GeoJSON popup. (ocefpaf 7aad5e0)
- Added cartodb positron and dark_matter tiles (ocefpaf d4daee7)
- Forcing HTTPS when available. (ocefpaf c69ac89)
- Added Stamen Watercolor tiles. (ocefpaf 8c1f837)
- Added non-pixel width and height. (ocefpaf a87a449)
- Default map size is defined as non-pixel and equal to 100% of the window.
  (ocefpaf dcaf575)

Bug Fixes

- Draw GeoJSON first. (ocefpaf d92bdbe)
- Removed keyword unnecessary `popup_on`. (themiurgo 204d722)
- Fixed MapQuest Open Aerial URL. (ocefpaf 5e787fa)


0.1.4
~~~~~
- Popups allow unicode. (Anand Patil 545315a)
- Loading javascript over https. (Anand Patil ac9a4d6)
- Added `width` keyword to simple_popup. (ocefpaf 95325c4)
- Support multi_polyline. (Younggun Kim efbd1db)
- Added max and min zoom keywords. (ocefpaf 4ca4c92)

Bug Fixes

- Remove margins from leaflet-tiles. (Lennart Fricke 3c11433)
- Fix #50 template not found on Windows OSes. (ocefpaf 101daee)
- Fixed `add_wms_layer` py3k bug. (ocefpaf 154f0a5)


0.1.3
~~~~~
- Bootstrap glyphicon marker icons.  @birdage
- Cluster marker group, and simple markers . (birdage 801d91c)
- WMS tile. (birdage 26f9668)
- Expanded color support to 253 with colorbrewer. (Adam Pah 3ba39ae)
- Port to python 3. (Pavel Tysliatski 5093e1b)
- Update geojson_template to Leaflet.js 0.7. (Justin Duke a917551)
- Update fol_template to Leaflet.js 0.7. (Justin Duke b328cec)
- Add support for lines. (Jacob Wasserman e3be077)
- Allow rendering w/ custom template. (Samat K Jain 1a85841)
- MapQuest Open tilesets. (Samat K Jain d536949)

Bug Fixes

- Vincent popups take padding into account. (Kyle Corbitt 26556fe)
- Simple popups correctly escape internal quotes. (Kyle Corbitt 20c979f)
- Add encoding specification.  @jmduke
- Reverted change to mathchColor. (Roy Keyes 70d7f5c)
- Changed no-data fill to null/no-fill, rather than #fff. (Rob Story 6ff80a6)
- Fixed issue with counties TopoJSON. (Rob Story cddaab3)


0.1.2
~~~~~
- TopoJSON functionality. (Rob Story 5566b71)
- Vincent/Vega charts as popups. (Rob Story 4b7e402)
- GeoJSON overlays added. (Rob Story b5d9081)
- Click to add markers, popover Lat/Lng functionality. (Rob Story 9c809f9)
- Simple and Circle markers added. (Rob Story 181ac51)
- Initial commit. (Rob Story 6a43874)<|MERGE_RESOLUTION|>--- conflicted
+++ resolved
@@ -5,11 +5,8 @@
 0.3.0
 ~~~~~
 
-<<<<<<< HEAD
 - Added `FastMarkerCluster` (James Gardiner #585 (proposed by @ruoyu0088))
-=======
 - Added style option to 'Timestamped geojson' plugin (soymsk #627)
->>>>>>> cb042c1c
 - Switched to `leaflet 1.0.1` (juoceano #531 and ocefpaf #535)
 - Added `continuous_world`, `world_copy_jump`, and `no_wrap` options (ocefpaf #508)
 - Update font-awesome to 4.6.3 (ocefpaf #478)
